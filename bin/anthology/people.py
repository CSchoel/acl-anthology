# -*- coding: utf-8 -*-
#
# Copyright 2019 Marcel Bollmann <marcel@bollmann.me>
#
# Licensed under the Apache License, Version 2.0 (the "License");
# you may not use this file except in compliance with the License.
# You may obtain a copy of the License at
#
#     http://www.apache.org/licenses/LICENSE-2.0
#
# Unless required by applicable law or agreed to in writing, software
# distributed under the License is distributed on an "AS IS" BASIS,
# WITHOUT WARRANTIES OR CONDITIONS OF ANY KIND, either express or implied.
# See the License for the specific language governing permissions and
# limitations under the License.

import logging as log
from .formatter import bibtex_encode


class PersonName:
    first, last = "", ""

    def __init__(self, first, last):
        self.first = first.strip() if first is not None else ""
        self.last = last.strip()

    def from_element(person_element):
        first, last = "", ""
        for element in person_element:
            tag = element.tag
            # These are guaranteed to occur at most once by the schema
            if tag == "first":
                first = element.text or ""
            elif tag == "last":
                last = element.text or ""
        return PersonName(first, last)

    def from_repr(repr_):
        parts = repr_.split(" || ")
        if len(parts) > 1:
            first, last = parts[0], parts[1]
        else:
            first, last = "", parts[0]
        return PersonName(first, last)

    def from_dict(dict_):
        first = dict_.get("first", "")
        if first is None: first = ""
        last = dict_["last"]
        return PersonName(first, last)

    @property
    def full(self):
        return "{} {}".format(self.first, self.last).strip()

    @property
    def id_(self):
        return repr(self)

    def as_bibtex(self):
<<<<<<< HEAD
        if not self.first:
            return "{{{}}}".format(bibtex_encode(self.last))
        return bibtex_encode("{}, {}".format(self.last, self.first))
=======
        if self.first:
            return bibtex_encode("{}, {}".format(self.last, self.first))
        else:
            return bibtex_encode(self.last)
>>>>>>> a58f6d9d

    def as_dict(self):
        return {"first": self.first, "last": self.last, "full": self.full}

    def __eq__(self, other):
        return (self.first == other.first) and (self.last == other.last)

    def __str__(self):
        return self.full

    def __repr__(self):
        if not self.first:
            return self.last
        return "{} || {}".format(self.first, self.last)

    def __hash__(self):
        return hash(repr(self))<|MERGE_RESOLUTION|>--- conflicted
+++ resolved
@@ -59,16 +59,9 @@
         return repr(self)
 
     def as_bibtex(self):
-<<<<<<< HEAD
         if not self.first:
             return "{{{}}}".format(bibtex_encode(self.last))
         return bibtex_encode("{}, {}".format(self.last, self.first))
-=======
-        if self.first:
-            return bibtex_encode("{}, {}".format(self.last, self.first))
-        else:
-            return bibtex_encode(self.last)
->>>>>>> a58f6d9d
 
     def as_dict(self):
         return {"first": self.first, "last": self.last, "full": self.full}
