--- conflicted
+++ resolved
@@ -2,19 +2,13 @@
 Title: Information for Submitters
 linktitle: Submitting
 subtitle: General information on submitting proceedings to the ACL Anthology (for event chairs)
-date: "2020-10-30"
+date: "2021-04-18"
 ---
 
-<<<<<<< HEAD
-This page contains general information for conference publication chairs detailing how to package up your proceedings and deliver them to the Anthology.
-This delivery is the last stage of the conference management process, information about which can be found [in this document](https://github.com/acl-org/acl-pub).)
-Please read through it so that you have an understanding of the ingestion process.
-=======
 This page contains general information about submitting the proceedings of a conference to the ACL Anthology.
 (For information about the complete conference management process, particularly for ACL conference publications chairs, please refer to [the official documentation](https://acl-org.github.io/ACLPUB/).)
 It is intended for publication chairs of main conferences and standalone events, who have the responsibility of delivering the proceedings for all main conference and workshop volumes to the Anthology director.
 Chairs of workshops attached to a larger conference should also read this page, but should work through their main conference publication chair instead of directly with the Anthology.
->>>>>>> d0005a9e
 
 Please note that chairs of workshops colocated with a larger conference should work through their conference publication chair instead of directly with the Anthology.
 
@@ -53,7 +47,6 @@
   </tbody>
 </table>
 
-<<<<<<< HEAD
 ### Register your meeting
 
 Please register your meeting by having the main conferene publications chair contact the Anthology director via email.
@@ -70,21 +63,10 @@
 An excellent spreadsheet example [can be found here](https://docs.google.com/spreadsheets/d/13F1XhnT4PsiN-ZXcpv6QUp5A2qlr6-W9MoDgCkBOw9w/edit#gid=0)).
 % https://docs.google.com/spreadsheets/d/1vxReqK6CkqdJPvC3en6USQj8FFg8zyiA5i4gGr-_tFA/edit#gid=0
 
-
 All publications chairs need to obtain or verify [the venue identifiers]({{< relref "ids.md" >}}) for proceedings submitted to the Anthology.
 
 If you are chairing a meeting attached as a satellite of a main conference (e.g., ACL or EMNLP), please work with the main conference publication chair to receive your identifiers.
 (If you are an established venue, you can also look yours up [here](https://github.com/acl-org/acl-anthology/blob/master/data/yaml/venues.yaml).)
-=======
->>>>>>> d0005a9e
-
-
-<<<<<<< HEAD
--  **The full titles of all volumes** (main conference and workshop) that you need venue codes for  ([excellent example](https://docs.google.com/spreadsheets/d/13F1XhnT4PsiN-ZXcpv6QUp5A2qlr6-W9MoDgCkBOw9w/edit#gid=0)); and
--  **The date** you would like your volumes to be available to the world.
-   (Your proceedings will be due **two weeks** prior to this negotiated date).
-=======
->>>>>>> d0005a9e
 
 ### Register your meeting
 
